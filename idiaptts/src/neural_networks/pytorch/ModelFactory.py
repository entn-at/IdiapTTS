#!/usr/bin/env python3
# -*- coding: utf-8 -*-
#
# Copyright (c) 2019 Idiap Research Institute, http://www.idiap.ch/
# Written by Bastian Schnell <bastian.schnell@idiap.ch>
#

"""
Factory module to create PyTorch models from a model type string.
"""

# System imports.
import importlib
import logging

# Third-party imports.

# Local source tree imports.
from idiaptts.src.neural_networks.pytorch.models.RNNDyn import *


class ModelFactory(object):

    logger = logging.getLogger(__name__)

    def __init__(self):
        # List of registered architectures.
        self.registered_architectures = list()

        # Register different architectures.
        self.register_architecture(RNNDyn)
        self.register_architecture(MerlinAcoustic)
        self.register_architecture(Interspeech18baseline)
        self.register_architecture(BaselineRNN_Yamagishi)
        self.register_architecture(Icassp19baseline)

        # Register optional architectures.
        requirement_warping_layer = importlib.util.find_spec("WarpingLayer")
        if requirement_warping_layer:
            from idiaptts.src.neural_networks.pytorch.models.WarpingLayer import WarpingLayer
            self.register_architecture(WarpingLayer)

        requirement_neuralfilters = importlib.util.find_spec("neural_filters")
        if requirement_neuralfilters:
            from idiaptts.src.neural_networks.pytorch.models.NeuralFilters import NeuralFilters
            from idiaptts.src.neural_networks.pytorch.models.PhraseNeuralFilters import PhraseNeuralFilters
            self.register_architecture(PhraseNeuralFilters)
            self.register_architecture(NeuralFilters)

<<<<<<< HEAD
        # requirement_wavenet_vocoder = importlib.util.find_spec("wavenet_vocoder")
        # if requirement_wavenet_vocoder:
        #     from idiaptts.src.neural_networks.pytorch.models.WaveNetWrapper import WaveNetWrapper
        #     self.register_architecture(WaveNetWrapper)
        #
=======
        requirement_wavenet_vocoder = importlib.util.find_spec("wavenet_vocoder")
        if requirement_wavenet_vocoder:
            from idiaptts.src.neural_networks.pytorch.models.WaveNetWrapper import WaveNetWrapper
            self.register_architecture(WaveNetWrapper)

>>>>>>> b5a483ad
        # requirement_nvtacotron2 = importlib.util.find_spec("tools.tacotron2")
        # if requirement_nvtacotron2:
        #     from idiaptts.src.neural_networks.pytorch.models.NVTacotron2Wrapper import NVTacotron2Wrapper
        #     self.register_architecture(NVTacotron2Wrapper)

    def register_architecture(self, class_object):
        """Adds the class object to the list registered_architectures."""
        self.registered_architectures.append(class_object)

    def _type_to_class(self, model_type):
        """
        Search in the registered architectures to fine a matching identifier.

        :param model_type:     Type of the model starting with the unique model identifier.
        :return:               A new model with PyTorch parameter initialization.
        """
        if type(model_type) is not str:
            raise TypeError("Expected string for model_type but received {}.".format(type(model_type)))

        for architecture in self.registered_architectures:
            if re.match(architecture.IDENTIFIER, model_type) is not None:
                return architecture

        raise TypeError("Unknown network type: {}. No model was created.".format(model_type))

    def create(self, model_type, dim_in, dim_out, hparams, verbose=True):
        """Create a new instance of the class with PyTorch parameter initialization."""
        model_class = self._type_to_class(model_type)

        model = model_class(dim_in, dim_out, hparams)

        # Send model to gpu, if requested.
        if hparams.use_gpu:
            if verbose:
                self.logger.info("Convert network to GPU.")
            model = model.cuda()

        return model<|MERGE_RESOLUTION|>--- conflicted
+++ resolved
@@ -47,19 +47,11 @@
             self.register_architecture(PhraseNeuralFilters)
             self.register_architecture(NeuralFilters)
 
-<<<<<<< HEAD
-        # requirement_wavenet_vocoder = importlib.util.find_spec("wavenet_vocoder")
-        # if requirement_wavenet_vocoder:
-        #     from idiaptts.src.neural_networks.pytorch.models.WaveNetWrapper import WaveNetWrapper
-        #     self.register_architecture(WaveNetWrapper)
-        #
-=======
         requirement_wavenet_vocoder = importlib.util.find_spec("wavenet_vocoder")
         if requirement_wavenet_vocoder:
             from idiaptts.src.neural_networks.pytorch.models.WaveNetWrapper import WaveNetWrapper
             self.register_architecture(WaveNetWrapper)
 
->>>>>>> b5a483ad
         # requirement_nvtacotron2 = importlib.util.find_spec("tools.tacotron2")
         # if requirement_nvtacotron2:
         #     from idiaptts.src.neural_networks.pytorch.models.NVTacotron2Wrapper import NVTacotron2Wrapper
